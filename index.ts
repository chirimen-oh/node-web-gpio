--- conflicted
+++ resolved
@@ -91,14 +91,9 @@
 
     this._portNumber = parseUint16(portNumber.toString());
     this._pollingInterval = PollingInterval;
-<<<<<<< HEAD
     this._direction = new OperationError('Unknown direction.');
     this._exported = new OperationError('Unknown export.');
-=======
-    this._direction = new OperationError("Unknown direction.");
-    this._exported = new OperationError("Unknown export.");
     this._exportRetry = 0;
->>>>>>> dca11e72
 
     this.on('change', (event: GPIOChangeEvent): void => {
       if (this.onchange !== undefined) this.onchange(event);
@@ -160,10 +155,10 @@
         );
       }
     } catch (error) {
-      if ( this._exportRetry == 0 ){
+      if (this._exportRetry == 0) {
         await sleep(100);
-        console.warn("May be the first time port access. Retry..");
-        ++ this._exportRetry;
+        console.warn('May be the first time port access. Retry..');
+        ++this._exportRetry;
         await this.export(direction);
       } else {
         throw new OperationError(error);
